"""
Helper functions for pharmacokinetic analysis.

Takes concentration~time curves in plasma as input for analysis.
Pharmacokinetic parameters are than calculated and returned.
"""
import warnings

import numpy as np
<<<<<<< HEAD
=======

import pandas as pd
>>>>>>> 4b57b98a
from scipy import stats
from dataclasses import dataclass
from matplotlib import pyplot as plt
from matplotlib.pyplot import Figure

from pint import UnitRegistry, Quantity
from pint.errors import DimensionalityError
with warnings.catch_warnings():
    warnings.simplefilter("ignore")
    Quantity([])


@dataclass
class PKParameters:
    compound: str
    dose: Quantity
    auc: Quantity
    aucinf: Quantity
    tmax: Quantity
    cmax: Quantity
    tmaxhalf: Quantity
    cmaxhalf: Quantity
    kel: Quantity
    thalf: Quantity
    vd: Quantity
    vdss: Quantity
    cl: Quantity
    slope: Quantity
    intercept: Quantity
    r_value: float
    p_value: float
    std_err: float
    max_idx: int

    def to_dict(self):
        """Convert to dictionary.

        Splits all quantities in magnitude and unit parts.
        """
        d = {
            "compound": self.compound,
        }
        for key in ["dose", "auc", "aucinf", "tmax", "cmax", "tmaxhalf", "cmaxhalf", "kel", "thalf", "vd", "vdss", "cl"]:
            q = getattr(self, key)
            d[key] = q.magnitude
            d[f"{key}_unit"] = q.units

        for key in ["slope", "intercept", "r_value", "p_value", "std_err", "max_idx"]:
            d[key] = getattr(self, key)
        return d


class TimecoursePK(object):
    """ Class for calculating pharmacokinetics from timecourses. """

    def __init__(self, time: Quantity, concentration: Quantity,
                 dose: Quantity, ureg: UnitRegistry,
                 intervention_time: Quantity = None,
                 substance: str = "substance", **kwargs):
        """Pharmacokinetics parameters are calculated for a single dose experiment.

        TODO: support errors on concentrations which are then used in calculation
        FIXME: ctype is used in kwargs for "value", "mean", "median", but not
         processed

        tmax values are reported relative to intervention time

        :param time: ndarray (with units)
        :param concentration: ndarray (with units)
        :param dose: dose of the test substance (with units)
        :param ureg: unit registry, allowing to calculate the pk in the respective unit system
        :param substance: name of compound/substance
        :param intervention_time: time of intervention (with unit)

        :return: pharmacokinetic parameters
        """
        self.ureg = ureg
        self.Q_ = ureg.Quantity

        if intervention_time is None:
            intervention_time = self.Q_(0.0, "hr")
        if dose is None:
            dose = self.Q_(np.nan, "mg")

        if not isinstance(time, Quantity):
            raise ValueError(f"'time' must be a pint Quantity: {type(time)}")
        if not isinstance(concentration, Quantity):
            raise ValueError(f"'concentration' must be a pint Quantity: {type(concentration)}")
        if not isinstance(dose, Quantity):
            raise ValueError(f"'dose' must be a pint Quantity: {type(dose)}")
        if not isinstance(intervention_time, Quantity):
            raise ValueError(f"'intervention_time' must be a pint Quantity: {type(intervention_time)}")

        # check dimensionality of dose
        dr = dose.to_base_units().to_reduced_units()  # see https://github.com/hgrecco/pint/issues/1058
        if not (dr.check("[mass]") or dr.check("[substance]") or dr.check("[mass]/[mass]") or dr.check("[substance]/[mass]")):
            warnings.warn(f"dose_reduced.dimensionality must either be in '[mass]', '[substance']', '[mass]/[mass]' or '[substance]/[mass]'"
                          f"The given units are: '{dr.dimensionality}' for {dr.units}. "
                          f"Check that dose units are correct.")
            raise ValueError(f"Incorrect dimensionality '{dr.dimensionality}' for dose: {dose.units}")

        assert time.size == concentration.size

        # convert dosing time to units of timecourse
        intervention_time = intervention_time.to(time.units)

        self.t = time
        self.c = concentration
        self.dose = dose
        self.intervention_time = intervention_time
        self.substance = substance

        self.pk = self._f_pk()

    def _f_pk(self) -> PKParameters:
        """ Calculates all pk parameters from given time course.

        The returned data structure can be used to
        - create a report with pk_report
        - create a visualization with pk_figure

        """
        # calculate all results relative to the intervention time
        t = self.t - self.intervention_time
        c = self.c

        # simple pk
        auc = self._auc(t, c)
        tmax, cmax = self._max(t, c)
        tmaxhalf, cmaxhalf = self._max_half(t, c)

        [slope, intercept, r_value, p_value, std_err, max_idx] = self._ols_regression(t, c)

        kel = self._kel(slope=slope)
        thalf = self._thalf(kel=kel)
        aucinf = self._aucinf(t, c, slope=slope)

        if self.dose is not None and not np.isnan(self.dose.magnitude):
            # parameters depending on dose
            vdss = self._vdss(dose=self.dose, intercept=intercept)
            vd = self._vd(aucinf=aucinf, dose=self.dose, kel=kel)
            cl = kel * vd
        else:
            vd_units = self.dose.units/(auc.units/kel.units)
            vdss = self.Q_(np.nan, vd_units)
            vd = self.Q_(np.nan, vd_units)
            cl = self.Q_(np.nan, kel.units*vd.units)

        # perform unit normalization on volumes
        vd.to_base_units().to_reduced_units(),  # see https://github.com/hgrecco/pint/issues/1058
        vdss.to_base_units().to_reduced_units(),  # see https://github.com/hgrecco/pint/issues/1058
        for vd_par in [vd, vdss]:
            if vd_par.check('[length] ** 3'):
                vd_par.ito('liter')
            elif vd_par.check('[length] ** 3/[mass]'):
                vd_par.ito('liter/kg')

        return PKParameters(
            compound=self.substance,
            dose=self.dose.to_reduced_units(),
            auc=auc.to_reduced_units(),
            aucinf=aucinf.to_reduced_units(),
            tmax=tmax.to_reduced_units(),
            cmax=cmax.to_reduced_units(),
            tmaxhalf=tmaxhalf.to_reduced_units(),
            cmaxhalf=cmaxhalf.to_reduced_units(),
            kel=kel.to_reduced_units(),
            thalf=thalf.to_reduced_units(),
            vd=vd,
            vdss=vdss,
            cl=cl.to_reduced_units(),
            slope=slope.to_reduced_units(),
            intercept=intercept.to_reduced_units(),
            r_value=r_value,
            p_value=p_value,
            std_err=std_err,
            max_idx=max_idx
        )

    def _ols_regression(self, t, c):
        """Linear regression on the log timecourse after maximal value.

        No check is performed if already in equilibrium distribution !.
        The linear regression is calculated from all data points after the maximum.

        :return:
        """
        slope_units = self.ureg.Unit(f"1/{t.units}")
        intercept_units = self.ureg.Unit(c.units)

        max_index = np.argmax(c)
        # at least three data points after maximum are required for a regression
        if max_index > (len(c) - 4):
            warnings.warn("Regression could not be calculated, "
                          "at least 3 data points after maximum required.")
            return [self.Q_(np.nan, slope_units), self.Q_(np.nan, intercept_units)] + [np.nan]*4

        # linear regression start regression on data point after maximum
        x = t.magnitude[max_index + 1:]
        y = np.log(c.magnitude[max_index + 1:])

        slope, intercept, r_value, p_value, std_err = stats.linregress(x, y)

        # handle possible regression issues
        if np.isnan(slope) or np.isnan(intercept):
            warnings.warn("Regression could not be calculated on timecourse curve.")
        elif slope > 0.0:
            warnings.warn("Regression gave a positive slope, "
                          "resulting in a negative elimination rate. "
                          "Slope is set to NaN.")
            slope = np.nan
            intercept = np.nan

        slope = self.Q_(slope, slope_units)
        intercept = self.Q_(intercept, intercept_units)

        return [slope, intercept, r_value, p_value, std_err, max_index]

    def _auc(self, t, c):
        """ Calculates the area under the curve (AUC) via trapezoid rule """
        auc = np.sum((t[1:] - t[0:-1]) * (c[1:] + c[0:-1]) / 2.0)
        return auc

    def _aucinf(self, t, c, slope=None):
        """ Calculates the area under the curve (AUC) via trapezoid rule
            and extrapolated to infinity """
        auc = self._auc(t, c)

        # by integrating from tend to infinity for c[-1]exp(slope * t) we get
        auc_d = -c[-1]/slope

        if auc_d > auc:
            warnings.warn(
                f"AUC(t-oo) > AUC(0-tend), no AUC(0-oo) calculated.")
            # return self.Q_(np.nan, auc.units)

        if auc_d > 0.25*auc:
            # If the % extrapolated is greater than 20%, than the total AUC may be unreliable.
            # The unreliability of the data is not due to a calculation error. Instead it
            # indicates that more sampling is needed for an accurate estimate of the elimination
            # rate constant and the observed area under the curve.
            warnings.warn(f"AUC(t-oo) is >25% ({round((auc_d/auc*100).magnitude, 2)}%) of total AUC, "
                          f"calculation may be unreliable.")

        return auc + auc_d

    def _max(self, t, c):
        """ Returns timepoint of maximal value and maximal value based on curve.

        The tmax depends on the value of both the absorption rate constant (ka)
        and the elimination rate constant (kel).

        :return: tuple (tmax, cmax)
        """
        idx = np.nanargmax(c)
        return t[idx], c[idx]

    def _max_half(self, t, c):
        """ Calculates timepoint of half maximal value.

        The max half is the timepoint before reaching the maximal value.

        The tmax depends on the value of both the absorption rate constant (ka)
        and the elimination rate constant (kel).

        :return: tuple (tmax, cmax)
        """
        idx = np.argmax(c)
        if idx == len(c) - 1:
            warnings.warn("No MAXIMUM reached within time course, last value used.")
        if idx == 0:
            # no maximum in time course
            return self.Q_(np.nan, t.units), self.Q_(np.nan, c.units)

        cmax = c[idx]
        tnew = t[:idx]
        cnew = np.abs(c[:idx] - 0.5 * cmax)
        idx_half = np.argmin(cnew)

        return tnew[idx_half], c[idx_half]

    def _kel(self, slope):
        """
        Elimination half-life (t1/2) and elimination rate constant were
        computed by linear regression of the log plasma concentrations vs.
        time after the maximum.

        c(t) = c0 * exp(-kel*t)
        log(c(t)) = log(c0) - kel* t

        Elimination rate constant (kel): Fractional rate of drug removal from the body.
        This rate is constant in first-order kinetics and is independent of
        drug concentration in the body. kel is the slope of the plasma concentration-time
        line (on a logarithmic y scale).
        """
        return -slope

    def _kel_cv(self, std_err=None, slope=None):
        return std_err / slope

    def _thalf(self, kel):
        """ Calculates the half-life using the elimination constant.

        Definition: Time it takes for the plasma concentration or the amount
        of drug in the body to be reduced by 50%.

        Half-life determines the length of the drug effect. It also indicates
        whether accumulation of the drug will occur under a multiple dosage regimen
        and it is essential to decide on the appropriate dosing interval.

        If no kel is provided t and c must be provided for calculation
        of the elimination constant.
        """
        # np.log is natural logarithm, i.e. ln(2)
        return np.log(2) / kel

    def _thalf_cv(self, kel_cv):
        return np.log(2) / kel_cv

    def _vdss(self, dose, intercept=None):
        """
        Apparent volume of distribution.
        Not a physical space, but a dilution space.

        Definition: Fluid volume that would be required to contain the amount of drug present
        in the body at the same concentration as in the plasma.

        Calculation: The Vd is calculated as the ratio of the dose present in the body
        and its plasma concentration, when the distribution of the drug between
        the tissues and the plasma is at equilibrium. The extrapolated plasma concentration
        at time 0, C(0), is back-extrapolated from the slope of the elimination phase of
        the semilogarithmic plasma concentration vs. time decay curve.

        If both the dose (mg/kg) and the drug concentration in plasma
        (the Y intercept of the terminal component of the plasma drug concentration [PDC] versus time curve)
        are known, then an "apparent" volume of distribution can be calculated from Vd = dose/PDC.
        This theoretical volume describes the volume to which the drug must be distributed
        if the concentration in plasma represents the concentration throughout the body
        (i.e., distribution has reached equilibrium).
        The term "apparent" underscores the fact that where the drug is distributed cannot be
        determined from Vd; only that it goes somewhere.
        """
        return dose / self.Q_(np.exp(intercept.magnitude), intercept.units)

    def _vd(self, aucinf, dose, kel):
        """
        Apparent volume of distribution.
        Not a physical space, but a dilution space.

        Volume of distribution is calculated via
            vd = Dose/(AUC_inf*kel)
        """
        vd = dose / (aucinf*kel)
        return vd

    def info(self) -> str:
        """ Information string for given pharmacokinetic information.

        :return:
        """
        lines = []
        lines.append("-" * 80)
        lines.append(self.pk.compound)
        lines.append("-" * 80)
        for key in ["slope", "intercept", "r_value", "p_value", "std_err"]:
            lines.append("{:<12}: {:>3.3f}".format(key, getattr(self.pk, key)))
        lines.append("-" * 80)
        for key in [
            "dose",
            "auc",
            "aucinf",
            "tmax",
            "cmax",
            "tmaxhalf",
            "cmaxhalf",
            "kel",
            "thalf",
            "vd",
            "vdss",
            "cl",
        ]:
            lines.append(
                "{:<12}: {:P}".format(key, getattr(self.pk, key))
            )
        lines.append("-" * 80)
        return "\n".join(lines)

    def figure(self, title=None) -> Figure:
        """
        Create figure from time course and pharmacokinetic parameters.
        """
        fig, (ax1, ax2) = plt.subplots(nrows=1, ncols=2, figsize=(10, 5))
        for ax in (ax1, ax2):
            if title is None:
                title = self.pk.compound
            ax.set_title(title)
            ax.set_xlabel(f"time [{self.t.units}]")
            ax.set_ylabel(f"concentration [{self.c.units}]")

        t = self.t.magnitude
        c = self.c.magnitude
        slope = self.pk.slope.magnitude
        intercept = self.pk.intercept.magnitude
        max_idx = self.pk.max_idx
        if max_idx is None or np.isnan(max_idx):
            max_idx = c.size - 1

        # pharmacokinetic parameters
        cmax = self.pk.cmax.magnitude
        tmax = self.pk.tmax.magnitude

        # aucinf
        tend = t[-1]
        cend = c[-1]

        kwargs = {
            "linestyle": "-",
            "linewidth": 2.0,
        }
        for ax in (ax1, ax2):

            # auc
            ax.fill_between(t, np.zeros_like(c), c, color="green", alpha=0.2, label="AUCend")
            ax.plot((tend, tend), (0, cend), linestyle="-", color="black")

            # aucinf
            t_aucinf = np.linspace(0, 0.3 * tend, 50)  # interpolate by 30%
            c_aucinf = cend * np.exp(slope * t_aucinf)
            ax.fill_between(tend + t_aucinf, c_aucinf, np.zeros_like(c_aucinf),
                            color="red", alpha=0.2, label="AUCinf")
            ax.plot(tend + t_aucinf, c_aucinf, linestyle="-", color="black")

            # fit
            if not np.isnan(slope):
                ax.plot(t, np.exp(intercept) * np.exp(slope * t), "-", color="blue", label="fit",
                    linewidth=2.0)
            # cmax (hline)
            ax.plot((0, tmax), (cmax, cmax), linestyle="--", color="black")
            # tmax (vline)
            ax.plot((tmax, tmax), (0, cmax), linestyle="--", color="black")

            ax.plot(t, c, "o-", color="black", markersize=6, linewidth=2)

            # plot data points used for fitting
            if not np.isnan(slope):
                if max_idx < c.size - 1:
                    ax.plot(
                        t[max_idx + 2:],
                        c[max_idx + 2:],
                        "s",
                        color="blue",
                        linewidth=2,
                        markersize=8
                    )
            ax.annotate('(tmax, cmax)', xy=(tmax, cmax))

        ax1.set_ylim(bottom=0)
        ax2.set_yscale("log")

        for ax in (ax1, ax2):
            ax.set_xlim(left=0)
            ax.legend()
        return fig<|MERGE_RESOLUTION|>--- conflicted
+++ resolved
@@ -7,18 +7,12 @@
 import warnings
 
 import numpy as np
-<<<<<<< HEAD
-=======
-
-import pandas as pd
->>>>>>> 4b57b98a
 from scipy import stats
 from dataclasses import dataclass
 from matplotlib import pyplot as plt
 from matplotlib.pyplot import Figure
 
 from pint import UnitRegistry, Quantity
-from pint.errors import DimensionalityError
 with warnings.catch_warnings():
     warnings.simplefilter("ignore")
     Quantity([])
