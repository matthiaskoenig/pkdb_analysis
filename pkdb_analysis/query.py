"""
Querying PK-DB
"""
import logging
from pathlib import Path
from typing import List
import os
from copy import deepcopy
from urllib import parse as urlparse

import numpy as np
import pandas as pd
import requests

from pkdb_analysis.data import PKData
from pkdb_analysis.envs import USER, PASSWORD, API_URL, API_BASE

logger = logging.getLogger(__name__)


def query_pkdb_data(h5_path: Path=None, username: str = None, study_names: List=None) -> PKData:
    """ Query the complete database.

    Filtering by study name is supported.

    :param filter_study_names: Iterable of study_names to filter for.
    :param username: filter studies by username
    """
    if h5_path.exists():
        logger.warning(f"Existing data file is overwritten: {h5_path}")

    if study_names is not None:
        study_filter = PKFilter()
        study_filter.add_to_all("study_name__in", "__".join(study_names))
        pkdata = PKDB.query(pkfilter=study_filter)
    else:
        pkdata = PKDB.query()

    if username is not None:
        # Filter studies by username
        pkdata.studies['username'] = pkdata.studies.creator.apply(pd.Series).username
        pkdata = pkdata.filter_study(f_idx=lambda pkdata: pkdata['username'] == username)

    if h5_path is not None:
        logger.info(f"Storing pkdb data: {h5_path}")
        pkdata.to_hdf5(h5_path)
        
    return pkdata


class PKFilter(object):
    """Filter objects for PKData"""
<<<<<<< HEAD
    KEYS = ['groups', 'individuals', "interventions", "outputs", "data"]
=======
    KEYS = ['studies', 'groups', 'individuals', "interventions", "outputs", "timecourses"]
>>>>>>> 3761e67e

    def __init__(self, normed=True):
        """ Create new Filter instance.

        :param normed: [True, False, None] return [normed data, unnormalized data,
                        normed and unnormalized data]
        """
        self.groups = dict()
        self.individuals = dict()
        self.interventions = dict()
        self.outputs = dict()
        self.data = dict()
        self.studies = dict()

        self._set_normed(normed)

    def _set_normed(self, normed=True) -> None:
        """Set the normed attribute

        :param normed:
        :return: None
        """
        if normed not in [True, False, None]:
            raise ValueError

        if normed in [True, False]:
            if normed:
                normed_value = "true"
            else:
                normed_value = "false"
            for filter_key in ["interventions", "outputs"]:
                d = getattr(self, filter_key)
                d["normed"] = normed_value

    def __str__(self) -> str:
        return str(self.to_dict())

    def to_dict(self) -> dict:
        return {filter_key: deepcopy(getattr(self, filter_key)) for filter_key in PKFilter.KEYS}

    def add_to_all(self, key, value) -> None:
        """ Adds entry (key, value) to all KEY dictionaries

        :return: None
        """
        for filter_key in PKFilter.KEYS:
            # FIXME: THIS IS A REPLACE, NOT A ADD !!!!
            getattr(self, filter_key)[key] = value


class PKFilterFactory(object):
    """ Factory for simple creation of PKFilters. """

    @staticmethod
    def by_study_sid(study_sid: str) -> PKFilter:
        """ Creates filter based on study_sid.
        Only data for the given study_sid is returned.
        """
        pkfilter = PKFilter()
        pkfilter.add_to_all("study_sid", study_sid)
        return pkfilter

    @staticmethod
    def by_study_name(study_name: str) -> PKFilter:
        """ Creates filter based on study_name.
        Only data for the given study_name is returned.
        """
        pkfilter = PKFilter()
        pkfilter.add_to_all("study_name", study_name)
        return pkfilter


class PKDB(object):
    """ Querying PKData from PK-DB. """

    @classmethod
    def query(cls, pkfilter: PKFilter = PKFilter(), page_size: int = 2000) -> "PKData":
        """ Create a PKData representation and gets the data for the provided filters.
        If no filters are given the complete data is retrieved.

        :param pkfilter: Filter object to select subset of data, if no Filter is provided the complete data is returned
        :param page_size: number of entries per query
        """
        pkfilter = pkfilter.to_dict()
        parameters = {"format": "json", 'page_size': page_size}
        logger.info("*** Querying data ***")
        pkdata = PKData(
            studies=cls._get_subset("studies", **{**parameters, **pkfilter.get("studies", {})}),
            interventions=cls._get_subset("interventions_analysis", **{**parameters, **pkfilter.get("interventions", {})}),
            individuals=cls._get_subset("individuals_analysis",
                                        **{**parameters, **pkfilter.get("individuals", {})}),
            groups=cls._get_subset("groups_analysis",
                                   **{**parameters, **pkfilter.get("groups", {})}),
            outputs=cls._get_subset("output_analysis",
                                    **{**parameters, **pkfilter.get("outputs", {})}),
            data=cls._get_subset("data_analysis",
                                        **{**parameters, **pkfilter.get("data", {})})
        )

        return cls._intervention_pk_update(pkdata)

    @classmethod
    def _get_subset(cls, name, **parameters):
        """

        :param name: name of the view
        :param parameters: query parameters
        :return:
        """
        if not name in [
            "individuals_analysis",  # individuals
            "groups_analysis",  # groups
            "interventions_analysis",  # interventions
            "output_analysis",  # outputs
            "data_analysis",  # data
            "studies",  # studies

        ]:
            raise ValueError(f"{name} not supported")

        url = API_URL + f'/{name}/'
        return cls._get_data(url, cls.get_authentication_headers(API_BASE, USER, PASSWORD), **parameters)

    @classmethod
    def get_authentication_headers(cls, api_base, username, password):
        """ Get authentication header with token for given user.

        Returns admin authentication as default.
        """
        auth_dict = {"username": username, "password": password}
        for key, value in auth_dict.items():
            if value is None:
                return {}
        auth_token_url = urlparse.urljoin(api_base, "api-token-auth/")
        try:
            response = requests.post(auth_token_url, json=auth_dict)
        except requests.exceptions.ConnectionError as e:
            raise requests.exceptions.InvalidURL(
                f"Error Connecting (probably wrong url <{api_base}>): ", e)

        if response.status_code != 200:
            logger.error(f"Request headers could not be retrieved from: {auth_token_url}")
            logger.warning(response.text)
            raise requests.exceptions.ConnectionError(response)

        token = response.json().get("token")
        return {'Authorization': f'token {token}'}

    @staticmethod
    def _get_data(url, headers, **parameters) -> pd.DataFrame:
        """Gets data from a paginated rest API."""
        url_params = "?" + urlparse.urlencode(parameters)
        actual_url = urlparse.urljoin(url, url_params)
        logger.info(actual_url)

        # FIXME: make first request fast
        response = requests.get(actual_url, headers=headers)
        try:
            response.raise_for_status()
            num_pages = response.json()["last_page"]

        except requests.exceptions.HTTPError as err:
            raise err

        data = []
        for page in range(1, num_pages + 1):
            url_current = actual_url + f"&page={page}"
            logger.info(url_current)

            response = requests.get(url_current, headers=headers)
            data += response.json()["data"]["data"]

        # convert to data frame
        df = pd.DataFrame(data)

        # convert columns to float columns
        float_columns = [
            "mean",
            "median",
            "value",
            "sd",
            "se",
            "cv",
            "min",
            "max",
            "time"
        ]


        for column in float_columns:
                if column in df.columns:
                    df[column] = df[column].astype(float)

        # convert columns to int columns
        int_columns = [
            "intervention_pk",
            "group_pk",
            "individual_pk",
            "group_parent_pk",
            "raw_pk",
        ]
        for column in int_columns:
            if column in df.columns:
                df[column] = df[column].replace({np.nan: -1}).astype(int)

        return df

    @staticmethod
    def _map_intervention_pks(pkdata):
        interventions_output = pd.DataFrame()

        if not pkdata.outputs.empty :
            interventions_output = pkdata.outputs.df.pivot_table(values="intervention_pk", index="output_pk",
                                                             aggfunc=lambda x: frozenset(x))


        interventions = interventions_output.drop_duplicates(
            "intervention_pk").reset_index()
        interventions.index = interventions.index.set_names(['intervention_pk_updated'])
        return interventions["intervention_pk"].reset_index()

    @staticmethod
    def _update_interventions(pkdata, mapping_int_pks):
        mapping_int_pks = mapping_int_pks.copy()
        mapping_int_pks["intervention_pk"] = mapping_int_pks.intervention_pk.apply(lambda x: list(x))
        mapping_int_pks = mapping_int_pks.intervention_pk.apply(pd.Series).stack().reset_index(level=-1,
                                                                                               drop=True).astype(
            int).reset_index()
        mapping_int_pks = mapping_int_pks.rename(columns={"index": "intervention_pk_updated", 0: "intervention_pk"})
        return pd.merge(mapping_int_pks, pkdata.interventions, on="intervention_pk").drop(
            columns=["intervention_pk"]).rename(columns={"intervention_pk_updated": "intervention_pk"})

    @staticmethod
    def _update_outputs(pkdata, mapping_int_pks):
        mapping_int_pks = mapping_int_pks.copy()

        interventions_output = pkdata.outputs.df.pivot_table(values="intervention_pk", index="output_pk",
                                                             aggfunc=lambda x: frozenset(x))
        mapping_int_pks = pd.merge(interventions_output.reset_index(), mapping_int_pks, on="intervention_pk",how="left" )[
            ["output_pk", "intervention_pk_updated"]]

        return pd.merge(mapping_int_pks, pkdata.outputs.df.drop_duplicates(subset="output_pk") ,how='left').drop(columns=["intervention_pk"]).rename(
            columns={"intervention_pk_updated": "intervention_pk"})

    @classmethod
    def _intervention_pk_update(cls, pkdata):
        if not pkdata.outputs.empty:
            mapping_int_pks = cls._map_intervention_pks(pkdata)

            data_dict = pkdata.as_dict()
            data_dict["interventions"] = cls._update_interventions(pkdata, mapping_int_pks)
            if not pkdata.outputs.empty:
                data_dict["outputs"] = cls._update_outputs(pkdata, mapping_int_pks)
            return PKData(**data_dict)
        else:
            return pkdata<|MERGE_RESOLUTION|>--- conflicted
+++ resolved
@@ -50,11 +50,7 @@
 
 class PKFilter(object):
     """Filter objects for PKData"""
-<<<<<<< HEAD
     KEYS = ['groups', 'individuals', "interventions", "outputs", "data"]
-=======
-    KEYS = ['studies', 'groups', 'individuals', "interventions", "outputs", "timecourses"]
->>>>>>> 3761e67e
 
     def __init__(self, normed=True):
         """ Create new Filter instance.
@@ -240,7 +236,7 @@
             "cv",
             "min",
             "max",
-            "time"
+            "time",
         ]
 
 
