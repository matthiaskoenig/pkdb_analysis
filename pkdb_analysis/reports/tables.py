--- conflicted
+++ resolved
@@ -6,22 +6,18 @@
 import logging
 from pathlib import Path
 from typing import Iterable, Set, Dict, Union, List, Sequence
-
 from copy import copy
 from dataclasses import dataclass
 from enum import Enum
+
 import numpy as np
 import pandas as pd
 from gspread_pandas import Spread
-<<<<<<< HEAD
-from enum import Enum
-=======
 
 
 from pkdb_analysis.data import PKData
 from pkdb_analysis import query_pkdb_data, filter
 
->>>>>>> 3761e67e
 logger = logging.getLogger(__name__)
 
 
