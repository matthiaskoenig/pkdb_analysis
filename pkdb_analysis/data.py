--- conflicted
+++ resolved
@@ -14,13 +14,73 @@
 import requests
 import pandas as pd
 from urllib import parse as urlparse
-from copy import copy
+from copy import copy, deepcopy
 import logging
 from collections import OrderedDict
 from typing import List
 
 
 from pkdb_analysis.pkfilter import PKFilter
+
+import pandas as pd
+
+class PKDataFrame(pd.DataFrame):
+
+    @property
+    def _constructor(self):
+        return PKDataFrame._internal_ctor
+
+    _metadata = ['pk']
+
+    @classmethod
+    def _internal_ctor(cls, *args, **kwargs):
+        kwargs['pk'] = None
+        return cls(*args, **kwargs)
+
+    def __init__(self, data, pk=None, index=None, columns=None, dtype=None, copy=True):
+        if not isinstance(data, pd.core.internals.BlockManager) and not pk:
+            raise ValueError("arg pk required")
+
+        super(PKDataFrame, self).__init__(data=data,
+                                      index=index,
+                                      columns=columns,
+                                      dtype=dtype,
+                                      copy=copy)
+        self.pk = pk
+
+        #self._validate_not_in_columns(columns)
+
+
+
+    @staticmethod
+    def _validate_not_in_columns(columns):
+        if columns:
+            assert 'pk' in columns
+
+    def pk_filter(self, f_idx) -> 'PKDataFrame':
+        df_pks = self[f_idx][self.pk].unique()
+        df_filtered = self[self[self.pk].isin(df_pks)]
+        return PKDataFrame(df_filtered, pk=self.pk)
+
+    @property
+    def pk_column(self):
+        return self[self.pk]
+
+    @property
+    def pks(self) -> set:
+        return set(self[self.pk].unique())
+
+    @property
+    def pk_len(self) -> int:
+        return len(self.pks)
+
+    @property
+    def df(self):
+        df = deepcopy(self)
+        del df.pk
+        return pd.DataFrame(self)
+
+
 
 class PKData(object):
     """ Abstraction of subset of pkdb data.
@@ -30,22 +90,10 @@
     PKDB_PASSWORD = "pkdb_admin"
     URL_BASE = urlparse.urljoin(PKDB_URL, '/api/v1/')
 
-<<<<<<< HEAD
-    KEYS = ["individuals", "groups", "interventions", "outputs", "timecourses"]
-    PK_COLUMNS = {
-        "interventions": "internvetion_pk",
-        "individuals": "individual_pk",
-        "groups": "group_pk",
-        "outputs": "output_pk",
-        "timecourses": "timecourse_pk"
-        }
-=======
     KEYS = ["groups", "individuals", "interventions", "outputs", "timecourses"]
     PK_COLUMNS = {key: f"{key[:-1]}_pk" for key in KEYS}
->>>>>>> 9442abc0
 
     def __init__(self,
-                 studies: pd.DataFrame = None,
                  interventions: pd.DataFrame = None,
                  groups: pd.DataFrame = None,
                  individuals: pd.DataFrame = None,
@@ -54,19 +102,17 @@
                  ):
         """ Creates PKDB data object from given DataFrames.
 
-        :param studies:
         :param interventions:
         :param individuals:
         :param groups:
         :param outputs:
         :param timecourses:
         """
-        self.studies = studies
-        self.groups = groups
-        self.individuals = individuals
-        self.interventions = interventions
-        self.outputs = outputs
-        self.timecourses = timecourses
+        self.groups = PKDataFrame(groups, pk="group_pk")
+        self.individuals = PKDataFrame(individuals, pk="individual_pk")
+        self.interventions = PKDataFrame(interventions, pk="intervention_pk")
+        self.outputs = PKDataFrame(outputs, pk="output_pk")
+        self.timecourses = PKDataFrame(timecourses, pk="timecourse_pk")
 
         if not self.individuals.empty:
             self.individuals.substance = self.individuals.substance.astype(str)
@@ -74,6 +120,12 @@
             self.groups.substance = self.groups.substance.astype(str)
 
         self.choices = self.get_choices()
+
+    def __dict___(self):
+        return {df_key:getattr(self,df_key).df for df_key in PKData.KEYS}
+
+    def as_dict(self):
+        return self.__dict___()
 
     def __str__(self):
         """ Overview of content.
@@ -86,8 +138,9 @@
             "-" * 30
         ]
         for key in self.KEYS:
-            nrows = len(getattr(self, key))
-            count = self._count(key)
+            df = getattr(self, key)
+            nrows = len(df)
+            count = df.pk_len
 
             lines.append(f"{key:<15} {count:>5}  ({nrows:>5})")
         lines.append("-" * 30)
@@ -95,61 +148,52 @@
 
     @property
     def groups_count(self) -> int:
-        return self._count('groups')
+        return self.groups.pk_len
 
     @property
     def individuals_count(self) -> int:
-        return self._count('individuals')
+        return self.individuals.pk_len
 
     @property
     def interventions_count(self) -> int:
-        return self._count('interventions')
+        return self.interventions.pk_len
 
     @property
     def outputs_count(self) -> int:
-        return self._count('outputs')
+        return self.outputs.pk_len
 
     @property
     def timecourses_count(self) -> int:
-        return self._count('timecourses')
+        return self.timecourses.pk_len
 
     @property
     def groups_pks(self) -> set:
-        return self._pks('groups')
+        return self.groups.pks
 
     @property
     def individuals_pks(self) -> set:
-        return self._pks('individuals')
+        return self.individuals.pks
 
     @property
     def interventions_pks(self) -> set:
-        return self._pks('interventions')
+        return self.interventions.pks
 
     @property
     def outputs_pks(self) -> set:
-        return self._pks('outputs')
+        return self.outputs.pks
 
     @property
     def timecourses_pks(self) -> set:
-        return self._pks('timecourses')
-
-    def _count(self, field: str) -> int:
-        """ Returns the unique pk count for given field"""
-        return len(self._pks(field))
-
-    def _pks(self, field: str) -> set:
-        """ Get set of pks.
-        Returns set for O(1) lookup.
-        """
-        df = getattr(self, field)
-        pk_key = PKData.PK_COLUMNS[field]
-        # FIXME: bugfix remove after fixing https://github.com/matthiaskoenig/pkdb/issues/452
-        if field == "interventions":
-            pk_key = "pk"
-        if df.empty:
-            return set()
-        else:
-            return {pk for pk in df[pk_key].unique()}
+        return self.timecourses.pks
+
+    def intervention_pk_filter(self,f_idx, concise=True):
+        dict_pkdata = self.as_dict()
+        dict_pkdata["interventions"] = self.interventions.pk_filter(f_idx)
+        pkdata  = PKData(**dict_pkdata)
+        if concise:
+            pkdata._concise()
+        return pkdata
+
 
     def _df_mi(self, field: str, index_fields: List[str]) -> pd.DataFrame:
         """ Create multi-index DataFrame
@@ -179,8 +223,7 @@
     @property
     def interventions_mi(self) -> pd.DataFrame:
         """ Multi-index data frame. """
-        # FIXME: bugfix change after fixing https://github.com/matthiaskoenig/pkdb/issues/452
-        return self._df_mi('interventions', ['pk'])
+        return self._df_mi('interventions', ['intervention_pk'])
 
     @property
     def outputs_mi(self) -> pd.DataFrame:
@@ -257,29 +300,22 @@
             previous_len = copy(self._len)
 
             # concise based on interventions
-<<<<<<< HEAD
-            intervention_pks = set(self.interventions["intervention_pk"])
-=======
-            # FIXME: this must be intervention_pk: https://github.com/matthiaskoenig/pkdb/issues/452
-            intervention_pks = set(self.interventions["pk"])
->>>>>>> 9442abc0
-            outputs_intervention_pks = set(self.outputs["intervention_pk"])
-            timecourses_intervention_pks = set(self.timecourses["intervention_pk"])
-
-            current_intervention_pks = (intervention_pks.intersection(outputs_intervention_pks)) or \
-                                       (intervention_pks.intersection(timecourses_intervention_pks))
-
-            self.interventions = self.interventions[self.interventions["pk"].isin(current_intervention_pks)]
-            self.timecourses = self.timecourses[self.timecourses["intervention_pk"].isin(current_intervention_pks)]
-            self.outputs = self.outputs[self.outputs["intervention_pk"].isin(current_intervention_pks)]
+            outputs_intervention_pks = set(self.outputs.intervention_pk)
+            timecourses_intervention_pks = set(self.timecourses.intervention_pk)
+
+            current_intervention_pks = (self.interventions.pks.intersection(outputs_intervention_pks)) or \
+                                       (self.interventions.pks.intersection(timecourses_intervention_pks))
+
+            self.interventions = self.interventions[self.interventions.intervention_pk.isin(current_intervention_pks)]
+            self.timecourses = self.timecourses[self.timecourses.intervention_pk.isin(current_intervention_pks)]
+            self.outputs = self.outputs[self.outputs.intervention_pk.isin(current_intervention_pks)]
 
             # concise based on individuals
-            individual_pks = set(self.individuals["individual_pk"])
-            outputs_individual_pks = set(self.outputs["individual_pk"])
-            timecourses_individual_pks = set(self.timecourses["individual_pk"])
-
-            current_individual_pks = (individual_pks.intersection(outputs_individual_pks)) or \
-                                     (individual_pks.intersection(timecourses_individual_pks))
+            outputs_individual_pks = set(self.outputs.individual_pk)
+            timecourses_individual_pks = set(self.timecourses.individual_pk)
+
+            current_individual_pks = (self.individuals.pks.intersection(outputs_individual_pks)) or \
+                                     (self.individuals.pks.intersection(timecourses_individual_pks))
             current_individual_pks.add(-1)
 
             for df_key in ["individuals", "timecourses", "outputs"]:
@@ -287,18 +323,17 @@
                 setattr(self, df_key, df[df["individual_pk"].isin(current_individual_pks)])
 
             # concise based on groups
-            group_pks = set(self.groups["group_pk"])
-            outputs_group_pks = set(self.outputs["group_pk"])
-            timecourses_group_pks = set(self.timecourses["group_pk"])
-
-            current_group_pks = (group_pks.intersection(outputs_group_pks)) or \
-                                (group_pks.intersection(timecourses_group_pks))
+            outputs_group_pks = set(self.outputs.group_pk)
+            timecourses_group_pks = set(self.timecourses.group_pk)
+
+            current_group_pks = (self.groups.pks.intersection(outputs_group_pks)) or \
+                                (self.groups.pks.intersection(timecourses_group_pks))
 
             current_group_pks.add(-1)
 
             for df_key in ["groups", "timecourses", "outputs"]:
                 df = getattr(self,df_key)
-                setattr(self, df_key, df[df["group_pk"].isin(current_group_pks)])
+                setattr(self, df_key, df[df.group_pk.isin(current_group_pks)])
 
 
     def get_choices(self):
@@ -335,7 +370,7 @@
         if key == None:
             df_keys = PKData.KEYS
         else:
-            self._validate_df_key(key)
+            PKData._validate_df_key(key)
             df_keys = [key]
 
         all_choices = self.choices
@@ -369,26 +404,6 @@
                                            **{**parameters, **pkfilter.get("timecourses", {})})
         )
 
-    def _from_db_missing(self) -> "PKData":
-        """
-        Each DataFrame of PKData has a pk column (e.g. groups -> group_pk). The value on the pk column must not be unique
-        on each row. Hence, the database may contain further rows with same value in the pk_column (e.g. each row of the
-        groups DataFrame contains a characteristica related to a group_pk. The database maybe contain further
-        characteristica for the same group_pks which are in the groups DataFrame). This functions queries all missing
-        related rows.
-        :return: PKData instance
-        """
-        pkfilter = PKFilter()
-
-        for df_key, pk in PKData.PK_COLUMNS.items():
-            df = getattr(self, df_key)
-            pks_url = "__".join([str(pk) for pk in df[pk].unique()])
-
-            key_filter = getattr(pkfilter, df_key)
-            key_filter[f"{pk}__in"] = pks_url
-
-        return PKData._from_db(pkfilter)
-
 
     @staticmethod
     def from_db(pkfilter: PKFilter = PKFilter(), page_size: int = 2000) -> "PKData":
@@ -401,6 +416,27 @@
         pkdata = PKData._from_db(pkfilter, page_size)
         #pkdata._concise()
         #pkdata = pkdata._from_db_missing()
+        return pkdata
+
+
+    def filter_by_f_idx(self,df_key,f_idx, concise=True):
+        """
+
+        :param key:
+        :param f_idx:
+        :return:
+        """
+
+        PKData._validate_df_key(df_key)
+        pk_key = PKData.PK_COLUMNS[df_key]
+        pkdata = deepcopy(self)
+
+        df = getattr(pkdata,df_key)
+        df_pks = df[f_idx][pk_key].unique()
+        df_filtered = df[df[pk_key].isin(df_pks)]
+        setattr(pkdata,df_key,df_filtered)
+        if concise:
+            pkdata._concise()
         return pkdata
 
 
@@ -425,34 +461,11 @@
     def to_hdf5(self, path):
         """ Store data as HDF5 serialization. """
         store = pd.HDFStore(path)
-        # FIXME studies
         for key in ["interventions", "individuals", "groups", "outputs", "timecourses"]:
             logging.warning(key)
-            df = getattr(self, key)
+            df = getattr(self, key).df
             store[key] = df
         store.close()
-
-    def combine(self) -> pd.DataFrame:
-        """ Combines multiple PKDBData into a single PKData object based on given strategy
-
-        strategies:
-            union
-            diff
-            ...
-
-        """
-
-        # TODO: implement
-        raise NotImplementedError
-
-    def reduce_dfs(self) -> pd.DataFrame:
-        """ Reduces all dataframes in a single dataframe based on merging pks.
-        ! Make sure right kind of join
-
-        :return:
-        """
-        # TODO: implement
-        raise NotImplementedError
 
     @classmethod
     def _get_subset(cls, name, **parameters):
@@ -489,6 +502,7 @@
         token = cls._get_login_token()
         headers = {'Authorization': f'Token {token}'}
         return headers
+
 
     @staticmethod
     def _get_data(url, headers, **parameters) -> pd.DataFrame:
