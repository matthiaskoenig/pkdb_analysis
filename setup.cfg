--- conflicted
+++ resolved
@@ -47,26 +47,22 @@
 python_requires = >=3.7
 install_requires =
 	requests>=2.24.0
-<<<<<<< HEAD
 	numpy>=1.21
-=======
-    numpy>=1.21
->>>>>>> 9e096e94
 	depinfo>=0.1.7
 	pint>=0.17
 	pandas>=1.3
-	
+
 	tables>=3.6.1
 	coloredlogs>=14.0
-	
+
 	openpyxl>=3.0.5
 	XlsxWriter>=1.3.7
 	pyyaml>=5.3.1
-	
+
 	gspread-pandas>=2.2.3
-	
+
 	matplotlib>=3.4
-	
+
 	altair>=4.1.0
 	seaborn>=0.11.1
 	scikit-learn>=0.24.2
@@ -88,25 +84,14 @@
 	test/data/*
 
 [options.extras_require]
-<<<<<<< HEAD
-development = 
+development =
 	pip-tools
 	black>=21.7b0
 	bump2version>=1.0.1
 	isort>=5.9.3
 	tox>=3.24.3
 	pytest>=6.2.2
-docs = 
-=======
-development =
-	black
-	bump2version
-	isort
-	tox
-	pytest>=6.1
-	pytest-cov>=2.8.1
 docs =
->>>>>>> 9e096e94
 	sphinx>=3.4.3
 	ipykernel>=5.4.3
 	nbsphinx>=0.8.1
