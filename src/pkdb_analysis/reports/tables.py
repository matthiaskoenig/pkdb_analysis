"""Summary tables from a PKdata instance.

Tables can be either stored to disk or uploaded to a google spreadsheet.
"""
import logging
from copy import copy
from dataclasses import dataclass
from enum import Enum
from pathlib import Path
from typing import Dict, Iterable, List, Sequence, Union

import pandas as pd

from pkdb_analysis import filter, query_pkdb_data
from pkdb_analysis.core import Sid
from pkdb_analysis.data import PKData
from pkdb_analysis.utils import create_parent


Spread = None
logger = logging.getLogger(__name__)


def create_table_report(
    dosing_substances: Iterable[Union[str, Sid]],
    report_substances: Iterable[Union[str, Sid]],
<<<<<<< HEAD
    method_substances: Iterable[Union[str, Sid]] = None,
    columns: List[str] =  None,
=======
    columns: List[str] = None,
>>>>>>> 252933e1
    study_info: Dict = None,
    timecourse_info: Dict = None,
    pharmacokinetic_info: Dict = None,
    pkdata: PKData = None,
    h5_data_path: Path = None,
    zip_data_path: Path = None,
    excel_path: Path = None,
    tsv_path: Path = None,
    nbib_path: Path = None,
    google_sheets: str = None,
    query_data: bool = False,
):
    """Create table report for given substance.

    h5_data_path: PKDB data in HDF5 format (via query function)
    dosing_substances: Set of substances used in Dosing, e.g. {torasemide}
    report_substances: Set of substances in reports

    excel_path: Path to excel file to write the report to
    tsv_dir: Path to directory to to which the tsv are written
    google_sheets: Google sheets name for report
    query_data: boolean flag to query the data
    """
    if query_data:
        query_pkdb_data(h5_path=h5_data_path)
    # Load data
    if zip_data_path:
        if not zip_data_path.exists():
            raise IOError(
                f"Zip file does not exist: '{zip_data_path}'. "
                f"Query the data first with the `query_data=True' flag."
            )
        pkdata = PKData.from_archive(zip_data_path)
    elif h5_data_path:
        if not h5_data_path.exists():
            raise IOError(
                f"PKDBData in HDF5 does not exist: '{zip_data_path}'. "
                f"Query the data first with the `query_data=True' flag."
            )
        pkdata = PKData.from_hdf5(h5_data_path)
    elif not pkdata:
        raise IOError(
            f"One of the following arguments must be provided: 'zip_data_path','h5_data_path', or 'pkdata'."
        )
    if not method_substances:
        method_substances = []
    # Create table report
    table_report = TableReport(
        pkdata=pkdata,
        substances_output=[str(item) for item in report_substances],
        substances_intervention=[str(item) for item in dosing_substances],
        substances_method= [str(item) for item in method_substances],
        study_info=study_info,
        timecourse_info=timecourse_info,
        pharmacokinetic_info=pharmacokinetic_info,
        columns=columns,
    )
    if nbib_path:
        table_report.pkdata.to_medline(nbib_path)
    table_report.create_tables()

    # serialize table report
    if excel_path is not None:
        table_report.to_excel(excel_path)
    if tsv_path is not None:
        table_report.to_tsv(tsv_path)
    if google_sheets is not None:
        logger.error(
            f"NO SUPPORT FOR GOOGLE SHEETS: see "
            f"https://github.com/matthiaskoenig/pkdb_analysis/issues/36"
        )
        table_report.to_google_sheet(google_sheets)
    return table_report


@dataclass
class TableContentDefinition:
    """Helper Class to define how an interactive value can be selected."""

    measurement_types: Union[str, List] = "any"
    value_field: Sequence = "choice"
    substance: Union[str, List] = "any"
    values: Sequence = ("any",)
    only_group: bool = False
    only_individual: bool = False
    groupby: bool = True


class TableReportTypes(Enum):
    """Allowed types of table reports"""

    STUDIES = 1  # overview study content
    TIMECOURSES = 2  # overview timecourse content
    PHARMACOKINETICS = 3  # overview pharmacokinetics content


class TableReport(object):
    """Summary table for a collection of studies in PK-DB.

    Data is provided as PKData object.
    Export formats are table files or google spreadsheets.

    FIXME: pubmeds must be ints
    FIXME: change order of name/pmid to name | pmid

    """

    DEFAULT_STUDY_INFO = {
        "subject_info": {
            "sex": TableContentDefinition(
                measurement_types=["sex"], value_field=["choice"]
            ),
            "age": TableContentDefinition(
                measurement_types=["age"], value_field=["mean", "median", "value"]
            ),
            "weight": TableContentDefinition(
                measurement_types=["weight"], value_field=["mean", "median", "value"]
            ),
            "height": TableContentDefinition(
                measurement_types=["height"], value_field=["mean", "median", "value"]
            ),
            "body mass index": TableContentDefinition(
                measurement_types=["bmi"], value_field=["mean", "median", "value"]
            ),
            "ethnicity": TableContentDefinition(
                measurement_types=["ethnicity"], value_field=["choice"]
            ),
            # pk effecting factors
            "healthy": TableContentDefinition(
                measurement_types=["healthy"], value_field=["choice"]
            ),
            "medication": TableContentDefinition(
                measurement_types=["medication"], value_field=["choice"]
            ),
            "smoking": TableContentDefinition(
                measurement_types=["smoking"], value_field=["choice"]
            ),
            "oral contraceptives": TableContentDefinition(
                measurement_types=["oral contraceptives"], value_field=["choice"]
            ),
            "overnight fast": TableContentDefinition(
                measurement_types=["overnight fast"], value_field=["choice"]
            ),
            # "CYP1A2 genotype": Parameter(
            #    measurement_types=["CYP1A2 genotype"], value_field=["choice"]
            # ),
            "abstinence alcohol": TableContentDefinition(
                measurement_types=["abstinence alcohol"],
                value_field=["mean", "median", "value", "min", "max"],
            ),
        },
        "intervention_info": {
            "dosing amount": TableContentDefinition(
                measurement_types=["dosing", "qualitative-dosing"],
                value_field=["value"],
            ),
            "dosing route": TableContentDefinition(
                measurement_types=["dosing", "qualitative-dosing"],
                value_field=["route"],
            ),
            "dosing form": TableContentDefinition(
                measurement_types=["dosing", "qualitative-dosing"], value_field=["form"]
            ),
        },
        "output_info": {
            "quantification method": TableContentDefinition(
                measurement_types="any", value_field=["method"]
            )
        },
    }

    @staticmethod
    def timecourse_info_default(substances) -> Dict:

        timecourse_fields = {
            "individual": {"value_field": ["value"], "only_individual": True},
            "group": {"value_field": ["mean", "median"], "only_group": True},
            "error": {"value_field": ["sd", "se", "cv"], "only_group": True},
            "plasma": {
                "value_field": ["tissue"],
                "values": ["plasma", "blood", "serum"],
                "groupby": False,
            },
            "urine": {"value_field": ["tissue"], "values": ["urine"], "groupby": False},
            "saliva": {
                "value_field": ["tissue"],
                "values": ["saliva"],
                "groupby": False,
            },
        }

        # create info dict for all substances
        timecourse_info = {}
        for substance in substances:
            for key, p_kwargs in timecourse_fields.items():
                this_key = f"{substance}_{key}"
                timecourse_info[this_key] = TableContentDefinition(
                    measurement_types="any", substance=substance, **p_kwargs
                )
        return timecourse_info

    @staticmethod
    def pharmacokinetic_info_default(substances) -> Dict:
        pks_info = {}
        for substance in substances:
            pks_info_substance = {
                f"{substance}_plasma": TableContentDefinition(
                    substance=f"{substance}",
                    value_field=["tissue"],
                    values=["plasma", "blood", "serum"],
                    groupby=False,
                ),
                f"{substance}_urine": TableContentDefinition(
                    substance=f"{substance}",
                    value_field=["tissue"],
                    values=["urine"],
                    groupby=False,
                ),
                f"{substance}_saliva": TableContentDefinition(
                    substance=f"{substance}",
                    value_field=["tissue"],
                    values=["saliva"],
                    groupby=False,
                ),
                f"{substance}_vd_individual": TableContentDefinition(
                    measurement_types=["vd"],
                    substance=f"{substance}",
                    value_field=["value"],
                    only_individual=True,
                ),
                f"{substance}_vd_group": TableContentDefinition(
                    measurement_types=["vd"],
                    substance=f"{substance}",
                    value_field=["mean", "median"],
                    only_group=True,
                ),
                f"{substance}_vd_error": TableContentDefinition(
                    measurement_types=["vd"],
                    substance=f"{substance}",
                    value_field=["sd", "se", "cv"],
                    only_group=True,
                ),
                f"{substance}_clearance_individual": TableContentDefinition(
                    measurement_types=["clearance"],
                    substance=f"{substance}",
                    value_field=["value"],
                    only_individual=True,
                ),
                f"{substance}_clearance_group": TableContentDefinition(
                    measurement_types=["clearance"],
                    substance=f"{substance}",
                    value_field=["mean", "median"],
                    only_group=True,
                ),
                f"{substance}_clearance_error": TableContentDefinition(
                    measurement_types=["clearance"],
                    substance=f"{substance}",
                    value_field=["sd", "se", "cv"],
                    only_group=True,
                ),
                f"{substance}_auc_individual": TableContentDefinition(
                    measurement_types=["auc-end", "auc-inf"],
                    substance=f"{substance}",
                    value_field=["value"],
                    only_individual=True,
                ),
                f"{substance}_auc_group": TableContentDefinition(
                    measurement_types=["auc-end", "auc-inf"],
                    substance=f"{substance}",
                    value_field=["mean", "median"],
                    only_group=True,
                ),
                f"{substance}_auc_error": TableContentDefinition(
                    measurement_types=["auc-end", "auc-inf"],
                    substance=f"{substance}",
                    value_field=["sd", "se", "cv"],
                    only_group=True,
                ),
                f"{substance}_thalf_individual": TableContentDefinition(
                    measurement_types=["thalf"],
                    substance=f"{substance}",
                    value_field=["value"],
                    only_individual=True,
                ),
                f"{substance}_thalf_group": TableContentDefinition(
                    measurement_types=["thalf"],
                    substance=f"{substance}",
                    value_field=["mean", "median"],
                    only_group=True,
                ),
                f"{substance}_thalf_error": TableContentDefinition(
                    measurement_types=["thalf"],
                    substance=f"{substance}",
                    value_field=["sd", "se", "cv"],
                    only_group=True,
                ),
                f"{substance}_cmax_individual": TableContentDefinition(
                    measurement_types=["cmax"],
                    substance=f"{substance}",
                    value_field=["value"],
                    only_individual=True,
                ),
                f"{substance}_cmax_group": TableContentDefinition(
                    measurement_types=["cmax"],
                    substance=f"{substance}",
                    value_field=["mean", "median"],
                    only_group=True,
                ),
                f"{substance}_cmax_error": TableContentDefinition(
                    measurement_types=["cmax"],
                    substance=f"{substance}",
                    value_field=["sd", "se", "cv"],
                    only_group=True,
                ),
                f"{substance}_tmax_individual": TableContentDefinition(
                    measurement_types=["tmax"],
                    substance=f"{substance}",
                    value_field=["value"],
                    only_individual=True,
                ),
                f"{substance}_tmax_group": TableContentDefinition(
                    measurement_types=["tmax"],
                    substance=f"{substance}",
                    value_field=["mean", "median"],
                    only_group=True,
                ),
                f"{substance}_tmax_error": TableContentDefinition(
                    measurement_types=["tmax"],
                    substance=f"{substance}",
                    value_field=["sd", "se", "cv"],
                    only_group=True,
                ),
                f"{substance}_kel_individual": TableContentDefinition(
                    measurement_types=["kel"],
                    substance=f"{substance}",
                    value_field=["value"],
                    only_individual=True,
                ),
                f"{substance}_kel_group": TableContentDefinition(
                    measurement_types=["kel"],
                    substance=f"{substance}",
                    value_field=["mean", "median"],
                    only_group=True,
                ),
                f"{substance}_kel_error": TableContentDefinition(
                    measurement_types=["kel"],
                    substance=f"{substance}",
                    value_field=["sd", "se", "cv"],
                    only_group=True,
                ),
            }
            pks_info = {**pks_info, **pks_info_substance}
        return pks_info

    @staticmethod
    def study_info_default():
        return TableReport.DEFAULT_STUDY_INFO

    def __init__(
        self,
        pkdata: PKData,
        substances_output: Iterable = None,
        substances_intervention: Iterable = None,
        substances_method: Iterable = None,
        study_info: Dict = None,
        timecourse_info: Dict = None,
        pharmacokinetic_info: Dict = None,
        columns: List[str] = None,
    ):
        self.columns = columns
        self.substances_intervention = substances_intervention
        self.substances_method = substances_method

        self.pkdata = pkdata
        print("Filtered studies")
        studies_names = set(self.pkdata.studies.name)
        self.filter_intervention_substances()
        studies_names_filtered = set(self.pkdata.studies.name)



        # make a conciced copy of data
        tmp_pkdata = self.pkdata.copy()
        tmp_pkdata._concise()
        self.pkdata_concised = tmp_pkdata

        self.substances = (
            substances_output if substances_output is not None else tuple()
        )
        if substances_output:
            self.study_info = (
                study_info if study_info is not None else self.study_info_default()
            )
            self.timecourse_info = (
                timecourse_info
                if timecourse_info is not None
                else self.timecourse_info_default(substances_output)
            )
            self.pharmacokinetic_info = (
                pharmacokinetic_info
                if pharmacokinetic_info is not None
                else self.pharmacokinetic_info_default(substances_output)
            )

        self.df_studies = None
        self.df_timecourses = None
        self.df_pharmacokinetics = None

    def filter_intervention_substances(self):
        """Filter the pkdata instance by for studies in which intervetion_substances where administrated"""
        # substance must occur in intervention
        if self.substances_intervention:
            study_sids = self.pkdata.filter_intervention(
                f_idx=filter.f_substance_in,
                substances=self.substances_intervention,
                concise=False,
            ).interventions.study_sids
            self.pkdata = self.pkdata.filter_study(
                lambda x: x["sid"].isin(study_sids), concise=False
            )

    @staticmethod
    def _create_path(path_output):
        """Create folder."""
        if not path_output.exists():
            logger.warning(f"Path created: '{path_output.resolve()}'")
            path_output.mkdir(parents=True)

    def to_excel(self, path_excel: Path):
        """Write all tables excel file."""
        create_parent(path_excel)

        def add_header_format(hformat):
            hformat.set_bold()
            hformat.set_font_color("white")
            hformat.set_bg_color("#434343")
            hformat.set_align("center")
            hformat.set_align("vcenter")
            return hformat

        sheets = {
            "studies": self.df_studies,
            "timecourses": self.df_timecourses,
            "pharmacokinetics": self.df_pharmacokinetics,
        }
        columns_horizontal = ["name", "PKDB", "pubmed"]

        with pd.ExcelWriter(path_excel, engine="xlsxwriter") as writer:

            for key, df in sheets.items():
                df1 = df.copy()
                # hyperlink replacements:
                df1["PKDB"] = df1["PKDB"].apply(
                    lambda x: f'=HYPERLINK("https://pk-db.com/data/{x}", "{x}")'
                )
                df1["pubmed"] = df1["pubmed"].apply(
                    lambda x: f'=HYPERLINK("https://www.ncbi.nlm.nih.gov/pubmed/{x}", "{x}")'
                )
                df1.to_excel(
                    writer, sheet_name=key, index=False, startrow=1, header=False
                )

                worksheet = writer.sheets[key]
                workbook = writer.book
                header_format = workbook.add_format()
                header_format = add_header_format(header_format)

                # first row
                worksheet.set_row(0, 160, None)

                green = workbook.add_format()
                green.set_bg_color("#B6D7A8")

                orange = workbook.add_format()
                orange.set_bg_color("#FFD966")

                colsformat_default = workbook.add_format()
                colsformat_default.set_bold()
                colsformat_default.set_align("center")

                href_format = workbook.add_format()
                href_format.set_bold()
                href_format.set_align("center")
                href_format.set_font_color("#3C88E5")

                header_format90 = workbook.add_format()
                header_format90.set_rotation(90)
                header_format90 = add_header_format(header_format90)

                worksheet.set_column(0, 0, 18, colsformat_default)
                worksheet.set_column(1, 2, 18, href_format)

                worksheet.set_column(3, len(df.columns.values), 3, colsformat_default)

                for col_num, col_name in enumerate(df.columns.values):
                    if col_name not in columns_horizontal:
                        worksheet.write(0, col_num, col_name, header_format90)
                    else:
                        worksheet.write(0, col_num, col_name, header_format)

                table_len = len(df) + 2
                worksheet.conditional_format(
                    f"A1:ZZ{table_len}",
                    {
                        "type": "cell",
                        "criteria": "equal to",
                        "value": '"✓"',
                        "format": green,
                    },
                )
                worksheet.conditional_format(
                    f"A1:ZZ{table_len}",
                    {
                        "type": "cell",
                        "criteria": "equal to",
                        "value": '"⅟"',
                        "format": orange,
                    },
                )
            writer.save()

    def to_google_sheet(self, google_sheets: str):
        """Write all tables to google calc.

        **Google Spreadsheets**
        Set the `google_sheets` argument to use this option. The admin needs to
        create a google sheet in his google drive account.
        The name of the sheet has to be entered as the `google_sheets` argument.

        IMPORTANT:
        For google sheets to work, ask admin for the google_secret.json and
        copy it in your local config folder.
            cp  ~/.config/gspread_pandas/google_secret.json

        FOR ADMIN:
            1. Go to the Google APIs Console -> https://console.developers.google.com/
            2. Create a new project.
            3. Click Enable API and Services. Search for and enable the Google Drive API.
               Click Enable API and Services. Search for and enable the Google Sheets API.
            4. Create credentials for a Web Server to access Application Data.
            5. Name the service account and grant it a Project Role of Editor.
            6. Download the JSON file.
            7. Copy the JSON file to your code directory and rename it to google_secret.json
        """
        header_start = "A4"
        header_size = 4

        for report_type in [
            TableReportTypes.STUDIES,
            TableReportTypes.TIMECOURSES,
            TableReportTypes.PHARMACOKINETICS,
        ]:
            if report_type == TableReportTypes.STUDIES:
                table_df = self.df_studies
            elif report_type == TableReportTypes.TIMECOURSES:
                table_df = self.df_timecourses
            elif report_type == TableReportTypes.PHARMACOKINETICS:
                table_df = self.df_pharmacokinetics
                header_start = "A5"
                header_size = 5

            # hyperlink replacements:
            df = df.copy()
            df["PKDB"] = df["PKDB"].apply(
                lambda x: f'=HYPERLINK("https://alpha.pk-db.com/data/{x}";"{x}")'
            )
            df["pubmed"] = df["pubmed"].apply(
                lambda x: f'=HYPERLINK("https://www.ncbi.nlm.nih.gov/pubmed/{x}";"{x}")'
            )
            sheet_name = report_type.name.lower().capitalize()
            logger.info(f"Writing: {google_sheets}.{sheet_name}")
            spread = Spread(google_sheets)
            sheet = spread.find_sheet(sheet_name)
            sheet.resize(header_size, len(df.columns))

            spread.df_to_sheet(
                df,
                index=False,
                headers=False,
                sheet=sheet_name,
                start=header_start,
                replace=False,
            )

    def to_tsv(self, path_output: Path, suffix="tsv", sep="\t", index=None, **kwargs):
        """Write all sheets to TSV."""
        self._create_path(path_output)

        self.df_studies.to_csv(
            path_output / f"studies.{suffix}", sep=sep, index=index, **kwargs
        )
        self.df_pharmacokinetics.to_csv(
            path_output / f"pharmacokinetics.{suffix}", sep=sep, index=index, **kwargs
        )
        self.df_timecourses.to_csv(
            path_output / f"timecourses.{suffix}", sep=sep, index=index, **kwargs
        )

    def create_tables(self):
        """Creates all output tables in given output_path."""
        self.df_studies = self.create_table(report_type=TableReportTypes.STUDIES)
        self.df_timecourses = self.create_table(
            report_type=TableReportTypes.TIMECOURSES
        )
        self.df_pharmacokinetics = self.create_table(
            report_type=TableReportTypes.PHARMACOKINETICS
        )

    def base_table(self):
        """Create the base table."""
        table = self.pkdata.studies.df.copy()
        table_keys = ["name", "sid", "reference_pmid"]
        table["reference_pmid"] = table["reference_pmid"].apply(self.int_or_none)
        return table[table_keys]

    def create_table(self, report_type: TableReportTypes) -> pd.DataFrame:
        """Creates a summary table from PKData.

        :param: substances: iterable of PKDB substance ids for filtering of data
        """
        if not isinstance(report_type, TableReportTypes):
            raise ValueError(
                f"'report_type' must be TableReportTypes, but "
                f"is: {type(report_type), report_type}"
            )

        logger.info(f"Create TableReport: {report_type}")
        table = self.base_table()

        if report_type == TableReportTypes.STUDIES:
            table = self.studies_table(table)
        elif report_type == TableReportTypes.TIMECOURSES:
            table = self.timecourses_table(table)
        elif report_type == TableReportTypes.PHARMACOKINETICS:
            table = self.pk_table(table)

        # columns rename
        table.rename(
            columns={
                "sid": "PKDB",
                "reference_pmid": "pubmed",
            },
            inplace=True,
        )
        # sort
        table.sort_values(by="name", inplace=True)
        # fill NA
        table.fillna("", inplace=True)

        return table

    def circos_table(self):
        return self.base_table().apply(
            self.add_counts,
            args=(self.pkdata, self.pkdata_concised, False),
            axis=1,
        )

    def studies_table(self, table_df: pd.DataFrame) -> pd.DataFrame:
        """
        Changes studies in place.
        Changes study_keys in place.
        """

        # create extended tables for interventions, groups, ...

        table_keys = list(table_df.columns)
        table_interventions = table_df.apply(
            self._add_information,
            args=(
                self.pkdata_concised.interventions,
                self.study_info["intervention_info"],
            ),
            axis=1,
        )
        table_groups = table_df.apply(
            self._add_information,
            args=(self.pkdata_concised.groups, self.study_info["subject_info"]),
            axis=1,
        )
        table_groups = table_groups.apply(
            self.add_counts,
            args=(self.pkdata, self.pkdata_concised),
            axis=1,
        )
        table_groups[["subjects", "groups"]] = table_groups[
            ["subjects", "groups"]
        ].astype(int)
        table_keys.extend(["subjects", "groups"])

        table_individuals = table_df.apply(
            self._add_information,
            args=(self.pkdata_concised.individuals, self.study_info["subject_info"]),
            axis=1,
        )
        table_outputs = table_df.apply(
            self.add_assay_names,
            args=(self.pkdata, self.pkdata_concised, self.substances_method),
            axis=1,
        )


        table_outputs = table_outputs.apply(
            self._add_information,
            args=(self.pkdata_concised.outputs, self.study_info["output_info"]),
            axis=1,
        )
        table_keys.extend(["assay"])

        table_timecourses = table_df.apply(
            self._add_information,
            args=(self.pkdata_concised.timecourses, self.study_info["output_info"]),
            axis=1,
        )

        # some helpers to keep order of table_keys
        s_keys = list(self.study_info["subject_info"].keys())
        i_keys = list(self.study_info["intervention_info"].keys())
        o_keys = list(self.study_info["output_info"].keys())


        for keys in [s_keys, i_keys, o_keys]:
            table_keys.extend(copy(keys))
            keys.append("sid")  # ?????

        # merge a ton of tables
        table_df = pd.merge(
            table_df,
            self._combine(
                table_groups[[*s_keys, "subjects", "groups"]],
                table_individuals[s_keys],
            ),
            on="sid",
        )
        table_df = pd.merge(table_df, table_interventions[i_keys], on="sid")
        table_df = pd.merge(
            table_df,
            self._combine(table_outputs[[*o_keys,"assay"]], table_timecourses[o_keys]),
        )
        if self.columns:
            return table_df[self.columns]

        return table_df[table_keys]

    def timecourses_table(self, table_df: pd.DataFrame) -> pd.DataFrame:
        """Create timecourse table"""
        table_keys = list(table_df.columns)

        table_df = table_df.apply(
            self._add_information,
            args=(self.pkdata_concised.timecourses, self.timecourse_info),
            axis=1,
        )
        table_keys.extend(self.timecourse_info.keys())

        return table_df[table_keys]

    def pk_table(self, table_df: pd.DataFrame) -> pd.DataFrame:
        """Create pharmacokinetics table."""
        table_keys = list(table_df.columns)

        table_df = table_df.apply(
            self._add_information,
            args=(self.pkdata_concised.outputs, self.pharmacokinetic_info),
            axis=1,
        )
        table_keys.extend(self.pharmacokinetic_info.keys())

        return table_df[table_keys]

    @staticmethod
    def add_assay_names(
        study,
        pkdata: PKData,
        pkdata_concised: PKData,
        substances_method = None,

    ):
        additional_dict = {}
        outputs = pkdata_concised.outputs[pkdata_concised.outputs.study_sid == study.sid]
        methods = []
        #[METHOD_CATEGORIES[m] for m in set(outputs.methods)]
        if substances_method:
            outputs = outputs[outputs["substance"].isin(substances_method)]

        additional_dict["assay"] = ",".join(set(outputs.method.dropna()))
        study_result =  study.append(pd.Series(additional_dict))
        return study_result

    @staticmethod
    def add_counts(
        study,
        pkdata: PKData,
        pkdata_concised: PKData,
        only_groups: bool = True,
    ):
        """Add counts of
        individuals, groups, subjects (group=all -> group_count), interventions, outputs, timecourses, scatters"""
        additional_dict = {}
        if only_groups:
            columns = ["groups"]
        else:
            columns = [
                "groups",
                "individuals",
                "interventions",
                "outputs",
                "timecourses",
            ]
        for column in columns:
            pk_dataframe = getattr(pkdata_concised, column)
            study_pk_dataframe = pk_dataframe[pk_dataframe.study_sid == study.sid]
            additional_dict[column] = len(study_pk_dataframe.pks)
            if column == "outputs":
                additional_dict["outputs_calculated"] = len(
                    study_pk_dataframe[study_pk_dataframe["calculated"]].pks
                )

        group_df = pkdata.groups.df
        study_group_df = group_df[group_df["study_sid"] == study.sid]
        all_group = study_group_df[study_group_df["group_name"] == "all"]
        if len(all_group) == 0:
            additional_dict["subjects"] = 0
        else:
            subject_size = all_group.group_count.unique()[0]
            additional_dict["subjects"] = subject_size

        return study.append(pd.Series(additional_dict))

    @staticmethod
    def int_or_none(s) -> int:
        """"""
        try:
            return int(s)

        except ValueError:
            return None

    @staticmethod
    def _add_group_all_count(study_df: pd.DataFrame, pkdata: PKData):
        """Adds a column with the group count of the all group for every study.
        Changes study in place.
        """
        # get "all" groups (FIXME: unnecessary repetition)
        all_groups = pkdata.groups_core[pkdata.groups_core["group_name"] == "all"]
        group = all_groups[(all_groups["study_name"] == study_df.name)]

        # check
        assert len(group) == 1, (len(group), study_df.name, group)
        study_df["Group_all_count"] = group["group_count"]

    @staticmethod
    def _add_information(
        row: pd.Series, table: pd.DataFrame, measurement_types: Dict
    ) -> pd.Series:
        """
        :param row: series with study ids
        :param table: subset of information
        """
        # FIXME: much too complicated

        # apply iterates over all rows -> returns new rows

        # studies_interventions = table_df.apply(
        #     self._add_information,
        #     args=(self.pkdata_concised.interventions, intervention_info),
        #     axis=1,
        # )

        # DataFrame with multiple rows from study table (e.g. multiple groups per study)
        df_sid_subset = table.df[table.study_sid == row.sid]  # type: pd.DataFrame
        d = dict()
        for key, content_definition in measurement_types.items():
            d[key] = TableReport._cell_content(
                content_definition=content_definition,
                df=df_sid_subset,
                instance_id=table.pk,
            )

        return row.append(pd.Series(d))

    CELL_NOT_REPORTED = ""
    CELL_REPORTED = "✓"
    CELL_PARTLY_REPORTED = "⅟"

    @staticmethod
    def _cell_content(
        df: pd.DataFrame,
        instance_id: str,
        content_definition: TableContentDefinition,
        Subjects_groups: int = 0,
        Subjects_individual: int = 0,
    ) -> str:
        """Creates the cell content.

        :param: DataFrame on which is searched, e.g. subset of groups
        :instance_id:
        """
        if len(df) == 0:
            return TableReport.CELL_NOT_REPORTED

        has_info = []
        compare_length = Subjects_individual

        if content_definition.substance != "any":
            if isinstance(content_definition.substance, List):
                df = df[df["substance"].isin(content_definition.substance)]
            else:
                df = df[df["substance"] == content_definition.substance]

        if content_definition.only_group:
            df = df[df["individual_pk"] == -1]
            instance_id = "group_pk"
            compare_length = Subjects_groups

        if content_definition.only_individual:
            df = df[df["group_pk"] == -1]
            instance_id = "individual_pk"

        if not content_definition.groupby:
            instance_id = "study_name"


        for _, instance in df.groupby(instance_id):
            if content_definition.measurement_types == "any":
                specific_info = instance
            else:
                specific_info = instance[
                    instance["measurement_type"].isin(
                        content_definition.measurement_types
                    )
                ]
            value_types = (
                specific_info[content_definition.value_field]
                .applymap(type)
                .stack()
                .unique()
            )

            has_array = False
            for value in value_types:
                if value is tuple:
                    has_array = True
                    choices = {True}

            if not has_array:
                this_series = specific_info[content_definition.value_field].max(axis=1)
                choices = set([i for i in this_series.dropna() if i is not None])

            if "any" not in content_definition.values:
                choices = choices & set(content_definition.values)
            if len(choices) == 0:
                has_info.append(False)
            elif "NR" in set(choices):
                has_info.append(False)
            else:
                has_info.append(True)

        if not any(has_info) or len(has_info) == 0:
            return TableReport.CELL_NOT_REPORTED

        elif all(has_info):
            if compare_length > 0:
                if len(has_info) == compare_length:
                    return TableReport.CELL_REPORTED
            else:
                return TableReport.CELL_REPORTED
        return TableReport.CELL_PARTLY_REPORTED

    @staticmethod
    def _strict_and_logic(series):
        elements = set(series.dropna().values)
        if len(elements) == 1:
            return list(elements)[0]
        else:
            return TableReport.CELL_NOT_REPORTED

    @staticmethod
    def _and_logic(series):
        elements = set(series.dropna().values)
        if len(elements) == 1:
            return list(elements)[0]
        else:
            return TableReport.CELL_PARTLY_REPORTED

    @staticmethod
    def _any_logic(series):
        elements = set([values for values in series.values if values is not None])
        if TableReport.CELL_REPORTED in elements:
            return TableReport.CELL_REPORTED
        else:
            return TableReport.CELL_NOT_REPORTED

    @staticmethod
    def _combine(df1, df2):
        merged = pd.merge(df1, df2, on="sid")

        for column in [c for c in df2.columns if c != "sid"]:
            keys = [f"{column}_x", f"{column}_y"]
            merged[column] = merged[keys].apply(TableReport._and_logic, axis=1)

        return merged[df1.columns]

    @staticmethod
    def _clear_sheat(spread, header_size, column_length):
        spread.update_cells(
            start=(1, header_size),
            end=(1, 1),
            vals=["" for _ in range(0, column_length * 1)],
        )<|MERGE_RESOLUTION|>--- conflicted
+++ resolved
@@ -24,12 +24,8 @@
 def create_table_report(
     dosing_substances: Iterable[Union[str, Sid]],
     report_substances: Iterable[Union[str, Sid]],
-<<<<<<< HEAD
     method_substances: Iterable[Union[str, Sid]] = None,
     columns: List[str] =  None,
-=======
-    columns: List[str] = None,
->>>>>>> 252933e1
     study_info: Dict = None,
     timecourse_info: Dict = None,
     pharmacokinetic_info: Dict = None,
