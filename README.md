<<<<<<< HEAD
# `pkdb_analysis` - PK-DB python interface
[![License (LGPL version 3)](https://img.shields.io/badge/license-LGPLv3.0-blue.svg?style=flat-square)](http://opensource.org/licenses/LGPL-3.0)

<b><a href="https://orcid.org/0000-0002-4588-4925" title="0000-0002-4588-4925"><img src="./docs/images/orcid.png" height="15"/></a> Jan Grzegorzewski</b>
and
<b><a href="https://orcid.org/0000-0003-1725-179X" title="https://orcid.org/0000-0003-1725-179X"><img src="./docs/images/orcid.png" height="15" width="15"/></a> Matthias König</b>


This repository provides a python interface to PK-DB (https://pk-db.com) using the existing REST endpoints.
=======
# pkdb_analysis - PKDB Analysis scripts
This repository contains meta-analyses and example use cases of the data in the PKDB database.
>>>>>>> a7437386

## Installation
To run the analysis scripts create a virtual environment with the required dependencies.
```
<<<<<<< HEAD
mkvirtualenv pkdb_analysis --python=python3.7
(pkdb_analysis) pip install -e .
```

To install the optional support for jupyter notebooks use
```
(pkdb_analysis) pip install jupyterlab
(pkdb_analysis) pip install ipykernel
(pkdb_analysis) python -m ipykernel install --user --name pkdb_analysis
```
The scripts are running against a given endpoint on which the PKDB backend is running.

## Select PK-DB endpoint
`pkdb_analysis` can use any existing endpoint to a PKDB instance. 
To select the endpoint on which `PK-DB` is running set the respective environment variables.
See for an example the `.env.local` for working with a locally running instance.

To interact with PKDB the API endpoint and the user information have to be set.
To use a local instance set
```
API_BASE=http://0.0.0.0:8000/
USER=admin
PASSWORD=pkdb_admin
```
Two publically available instances are running at 
`API_BASE=https://develop.pk-db.com` and `API_BASE=https://pk-db.com`.

&copy; 2018-2020 Jan Grzegorzewski & Matthias König.
=======
mkvirtualenv pkdb_analysis --python=python3
(pkdb_analysis) pip install -r requirements.txt
(pkdb_analysis) pip install -e .
(pkdb_analysis) ipython kernel install --user --name pkdb_analysis
```
Subsequently the virtualenv must be registered as jupyter kernel to use it for the analysis.

### Install Circos
follow instructions on 
`http://circos.ca/documentation/tutorials/configuration/distribution_and_installation/`.
and install Circos 
 
Install missing perl modules:

`http://www.circos.ca/documentation/tutorials/configuration/perl_and_modules/`
Check which modules are missing
```
circos -modules
```
Install them
```
sudo apt-get install libgd-gd2-perl

```
```
sudo perl -MCPAN -e shell
...
cpan[1]>install Math::Bezier
...
```

- download Circos
-

### Start pkdb backend
The scripts use the REST API of PKDB. Consequently, a running REST endpoint is required.
This can either be the online database at `pk-db.com` or a locally running instance of 
the backend
```
workon pkdb
(pkdb) cd path/to/pkdb
(pkdb) sudo sysctl -w vm.max_map_count=262144
(pkdb) docker-compose up 
```

&copy; 2018-2019 Jan Grzegorzewski & Matthias König.
>>>>>>> a7437386
<|MERGE_RESOLUTION|>--- conflicted
+++ resolved
@@ -1,4 +1,3 @@
-<<<<<<< HEAD
 # `pkdb_analysis` - PK-DB python interface
 [![License (LGPL version 3)](https://img.shields.io/badge/license-LGPLv3.0-blue.svg?style=flat-square)](http://opensource.org/licenses/LGPL-3.0)
 
@@ -8,15 +7,10 @@
 
 
 This repository provides a python interface to PK-DB (https://pk-db.com) using the existing REST endpoints.
-=======
-# pkdb_analysis - PKDB Analysis scripts
-This repository contains meta-analyses and example use cases of the data in the PKDB database.
->>>>>>> a7437386
 
 ## Installation
 To run the analysis scripts create a virtual environment with the required dependencies.
 ```
-<<<<<<< HEAD
 mkvirtualenv pkdb_analysis --python=python3.7
 (pkdb_analysis) pip install -e .
 ```
@@ -42,54 +36,12 @@
 PASSWORD=pkdb_admin
 ```
 Two publically available instances are running at 
-`API_BASE=https://develop.pk-db.com` and `API_BASE=https://pk-db.com`.
-
-&copy; 2018-2020 Jan Grzegorzewski & Matthias König.
-=======
-mkvirtualenv pkdb_analysis --python=python3
-(pkdb_analysis) pip install -r requirements.txt
-(pkdb_analysis) pip install -e .
-(pkdb_analysis) ipython kernel install --user --name pkdb_analysis
 ```
-Subsequently the virtualenv must be registered as jupyter kernel to use it for the analysis.
-
-### Install Circos
-follow instructions on 
-`http://circos.ca/documentation/tutorials/configuration/distribution_and_installation/`.
-and install Circos 
- 
-Install missing perl modules:
-
-`http://www.circos.ca/documentation/tutorials/configuration/perl_and_modules/`
-Check which modules are missing
+API_BASE=https://develop.pk-db.com
+``` 
+and 
 ```
-circos -modules
-```
-Install them
-```
-sudo apt-get install libgd-gd2-perl
-
-```
-```
-sudo perl -MCPAN -e shell
-...
-cpan[1]>install Math::Bezier
-...
+API_BASE=https://pk-db.com
 ```
 
-- download Circos
--
-
-### Start pkdb backend
-The scripts use the REST API of PKDB. Consequently, a running REST endpoint is required.
-This can either be the online database at `pk-db.com` or a locally running instance of 
-the backend
-```
-workon pkdb
-(pkdb) cd path/to/pkdb
-(pkdb) sudo sysctl -w vm.max_map_count=262144
-(pkdb) docker-compose up 
-```
-
-&copy; 2018-2019 Jan Grzegorzewski & Matthias König.
->>>>>>> a7437386
+&copy; 2018-2020 Jan Grzegorzewski & Matthias König.